--- conflicted
+++ resolved
@@ -51,17 +51,7 @@
 Example using an object
 
 ```js
-<<<<<<< HEAD
-var db = require('sharedb-postgres')({
-  user: 'dbuser',
-  host: 'database.server.com',
-  database: 'mydb',
-  password: 'secretpassword',
-  port: 5433,
-});
-=======
 var db = require('sharedb-postgres')({host: 'localhost', database: 'mydb'});
->>>>>>> 65faa530
 var backend = require('sharedb')({db: db})
 ```
 
