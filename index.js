--- conflicted
+++ resolved
@@ -10,11 +10,8 @@
   this.closed = false;
 
   this.pg_config = options;
-<<<<<<< HEAD
-    this.pool = new pg.Pool(this.pg_config)
-=======
   this.pool = new pg.Pool(this.pg_config)
->>>>>>> d4ab7cce
+
 };
 module.exports = PostgresDB;
 
@@ -41,59 +38,74 @@
    * }
    * snapshot: PostgresSnapshot
    */
-<<<<<<< HEAD
     this.pool.connect((err, client, done) => {
       if (err) {
         done(client);
         callback(err);
         return;
       }
-    /*const*/ var query = {
+
+    /*
+    * This query uses common table expression to upsert the snapshot table 
+    * (iff the new version is exactly 1 more than the latest table or if
+    * the document id does not exists)
+    *
+    * It will than Insert into the ops table if it is exactly 1 more than the 
+    * latest table or it the first operation and iff the previous insert into
+    * the snapshot table is successful.
+    *
+    * This result of this query the version of the newly inserted operation
+    * If either the ops or the snapshot insert fails then 0 rows are returned
+    *
+    * If 0 zeros are return then the callback must return false   
+    *
+    * Casting is required as postgres thinks that collection and doc_id are
+    * not varchar  
+    */  
+    const query = {
       name: 'sdb-commit-op-and-snap',
-      text: `With snaps as (
-        Insert into snapshots (collection,doc_id,doc_type, version,data)
-        Select n.* From ( select $1 c, $2 d, $4 t, $3::integer v, $5::jsonb daa)
-        n 
-        where v = (select version+1 v from snapshots where collection = $1 and doc_id = $2 for update) or not exists (select 1 from snapshots where collection = $1 and doc_id = $2 for update)
-        On conflict(collection, doc_id) do update set version = $3, data = $5 , doc_type = $4
-        Returning version
-        ) 
-        Insert into ops (collection,doc_id, version,operation)
-        Select n.* From ( select $1 c, $2 t, $3::integer v, $6::jsonb daa)
-        n 
-        where (v = (select max(version)+1 v from ops where collection = $1 and doc_id = $2) or not exists (select 1 from ops where collection = $1 and doc_id = $2 for update)) and exists  (select 1 from snaps)
-        Returning version`,
+      text: `WITH snapshot_id AS (
+  INSERT INTO snapshots (collection, doc_id, doc_type, version, data)
+  SELECT $1::varchar collection, $2::varchar doc_id, $4 doc_type, $3 v, $5 d
+  WHERE $3 = (
+    SELECT version+1 v
+    FROM snapshots
+    WHERE collection = $1 AND doc_id = $2
+    FOR UPDATE
+  ) OR NOT EXISTS (
+    SELECT 1
+    FROM snapshots
+    WHERE collection = $1 AND doc_id = $2
+    FOR UPDATE
+  )
+  ON CONFLICT (collection, doc_id) DO UPDATE SET version = $3, data = $5, doc_type = $4
+  RETURNING version
+)
+INSERT INTO ops (collection, doc_id, version, operation)
+SELECT $1::varchar collection, $2::varchar doc_id, $3 v, $6 operation
+WHERE (
+  $3 = (
+    SELECT max(version)+1
+    FROM ops
+    WHERE collection = $1 AND doc_id = $2
+  ) OR NOT EXISTS (
+    SELECT 1
+    FROM ops
+    WHERE collection = $1 AND doc_id = $2
+  )
+) AND EXISTS (SELECT 1 FROM snapshot_id)
+RETURNING version`,
       values: [collection,id,snapshot.v, snapshot.type, snapshot.data,op]
-=======
-  this.pool.connect(function(err, client, done) {
-    if (err) {
-      done(client);
-      callback(err);
-      return;
-    }
-    function commit() {
-      client.query('COMMIT', function(err) {
-        done(err);
-        if (err) {
-          callback(err);
-        } else {
-          callback(null, true);
-        }
-      })
->>>>>>> d4ab7cce
     }
     client.query(query, (err, res) => {
       if (err) {
-        console.log(err.stack)
         callback(err)
       } else if(res.rows.length === 0) {
         done(client);
-        console.log("Unable to commit, not the latest version")
         callback(null,false)
       } 
       else {
         done(client);
-        console.log(res.rows[0])
         callback(null,true)
       }
     })
