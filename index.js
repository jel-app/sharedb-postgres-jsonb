var DB = require('sharedb').DB;
var pg = require('pg');

// Postgres-backed ShareDB database

function PostgresDB(options) {
  if (!(this instanceof PostgresDB)) return new PostgresDB(options);
  DB.call(this, options);

  this.closed = false;

<<<<<<< HEAD
  this.pg_config = options;
  this.pool = new pg.Pool(this.pg_config)

=======
  this.pool = new pg.Pool(options);
>>>>>>> 65faa530
};
module.exports = PostgresDB;

PostgresDB.prototype = Object.create(DB.prototype);

PostgresDB.prototype.close = function(callback) {
  this.closed = true;
  this.pool.end();
  
  if (callback) callback();
};


// Persists an op and snapshot if it is for the next version. Calls back with
// callback(err, succeeded)
PostgresDB.prototype.commit = function(collection, id, op, snapshot, options, callback) {
  /*
   * op: CreateOp {
   *   src: '24545654654646',
   *   seq: 1,
   *   v: 0,
   *   create: { type: 'http://sharejs.org/types/JSONv0', data: { ... } },
   *   m: { ts: 12333456456 } }
   * }
   * snapshot: PostgresSnapshot
   */
    this.pool.connect((err, client, done) => {
      if (err) {
        done(client);
        callback(err);
        return;
      }

    /*
    * This query uses common table expression to upsert the snapshot table 
    * (iff the new version is exactly 1 more than the latest table or if
    * the document id does not exists)
    *
    * It will then insert into the ops table if it is exactly 1 more than the 
    * latest table or it the first operation and iff the previous insert into
    * the snapshot table is successful.
    *
    * This result of this query the version of the newly inserted operation
    * If either the ops or the snapshot insert fails then 0 rows are returned
    *
    * If 0 zeros are return then the callback must return false   
    *
    * Casting is required as postgres thinks that collection and doc_id are
    * not varchar  
    */  
    const query = {
      name: 'sdb-commit-op-and-snap',
      text: `WITH snapshot_id AS (
  INSERT INTO snapshots (collection, doc_id, doc_type, version, data)
  SELECT $1::varchar collection, $2::varchar doc_id, $4 doc_type, $3 v, $5 d
  WHERE $3 = (
    SELECT version+1 v
    FROM snapshots
    WHERE collection = $1 AND doc_id = $2
    FOR UPDATE
  ) OR NOT EXISTS (
    SELECT 1
    FROM snapshots
    WHERE collection = $1 AND doc_id = $2
    FOR UPDATE
  )
  ON CONFLICT (collection, doc_id) DO UPDATE SET version = $3, data = $5, doc_type = $4
  RETURNING version
)
INSERT INTO ops (collection, doc_id, version, operation)
SELECT $1::varchar collection, $2::varchar doc_id, $3 v, $6 operation
WHERE (
  $3 = (
    SELECT max(version)+1
    FROM ops
    WHERE collection = $1 AND doc_id = $2
  ) OR NOT EXISTS (
    SELECT 1
    FROM ops
    WHERE collection = $1 AND doc_id = $2
  )
) AND EXISTS (SELECT 1 FROM snapshot_id)
RETURNING version`,
      values: [collection,id,snapshot.v, snapshot.type, snapshot.data,op]
    }
    client.query(query, (err, res) => {
      if (err) {
        callback(err)
      } else if(res.rows.length === 0) {
        done(client);
        callback(null,false)
      } 
      else {
        done(client);
        callback(null,true)
      }
    })
    
    })
};

// Get the named document from the database. The callback is called with (err,
// snapshot). A snapshot with a version of zero is returned if the docuemnt
// has never been created in the database.
PostgresDB.prototype.getSnapshot = function(collection, id, fields, options, callback) {
  this.pool.connect(function(err, client, done) {
    if (err) {
      done(client);
      callback(err);
      return;
    }
    client.query(
      'SELECT version, data, doc_type FROM snapshots WHERE collection = $1 AND doc_id = $2 LIMIT 1',
      [collection, id],
      function(err, res) {
        done();
        if (err) {
          callback(err);
          return;
        }
        if (res.rows.length) {
          var row = res.rows[0]
          var snapshot = new PostgresSnapshot(
            id,
            row.version,
            row.doc_type,
            row.data,
            undefined // TODO: metadata
          )
          callback(null, snapshot);
        } else {
          var snapshot = new PostgresSnapshot(
            id,
            0,
            null,
            undefined,
            undefined
          )
          callback(null, snapshot);
        }
      }
    )
  })
};

// Get operations between [from, to) noninclusively. (Ie, the range should
// contain start but not end).
//
// If end is null, this function should return all operations from start onwards.
//
// The operations that getOps returns don't need to have a version: field.
// The version will be inferred from the parameters if it is missing.
//
// Callback should be called as callback(error, [list of ops]);
PostgresDB.prototype.getOps = function(collection, id, from, to, options, callback) {
  this.pool.connect(function(err, client, done) {
    if (err) {
      done(client);
      callback(err);
      return;
    }
    client.query(
      'SELECT version, operation FROM ops WHERE collection = $1 AND doc_id = $2 AND version >= $3 AND version < $4',
      [collection, id, from, to],
      function(err, res) {
        done();
        if (err) {
          callback(err);
          return;
        }
        callback(null, res.rows.map(function(row) {
          return row.operation;
        }));
      }
    )
  })
};

function PostgresSnapshot(id, version, type, data, meta) {
  this.id = id;
  this.v = version;
  this.type = type;
  this.data = data;
  this.m = meta;
}<|MERGE_RESOLUTION|>--- conflicted
+++ resolved
@@ -9,13 +9,7 @@
 
   this.closed = false;
 
-<<<<<<< HEAD
-  this.pg_config = options;
-  this.pool = new pg.Pool(this.pg_config)
-
-=======
   this.pool = new pg.Pool(options);
->>>>>>> 65faa530
 };
 module.exports = PostgresDB;
 
